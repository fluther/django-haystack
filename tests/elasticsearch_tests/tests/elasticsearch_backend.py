# -*- coding: utf-8 -*-
import datetime
from decimal import Decimal
import logging as std_logging

import pyelasticsearch
import requests
from django.conf import settings
from django.test import TestCase
from django.utils import unittest
from haystack import connections, reset_search_queries
from haystack import indexes
from haystack.inputs import AutoQuery
from haystack.models import SearchResult
from haystack.query import SearchQuerySet, RelatedSearchQuerySet, SQ
from haystack.utils import log as logging
from haystack.utils.loading import UnifiedIndex
from core.models import (MockModel, AnotherMockModel,
                         AFourthMockModel, ASixthMockModel)
from core.tests.mocks import MockSearchResult

test_pickling = True

try:
    import cPickle as pickle
except ImportError:
    try:
        import pickle
    except ImportError:
        test_pickling = False


def clear_elasticsearch_index():
    # Wipe it clean.
    raw_es = pyelasticsearch.ElasticSearch(settings.HAYSTACK_CONNECTIONS['default']['URL'])
    try:
        raw_es.delete_index(settings.HAYSTACK_CONNECTIONS['default']['INDEX_NAME'])
        raw_es.refresh()
    except (requests.RequestException, pyelasticsearch.ElasticHttpError):
        pass


class ElasticsearchMockSearchIndex(indexes.SearchIndex, indexes.Indexable):
    text = indexes.CharField(document=True, use_template=True)
    name = indexes.CharField(model_attr='author', faceted=True)
    pub_date = indexes.DateField(model_attr='pub_date')

    def get_model(self):
        return MockModel


class ElasticsearchMaintainTypeMockSearchIndex(indexes.SearchIndex, indexes.Indexable):
    text = indexes.CharField(document=True, use_template=True)
    month = indexes.CharField(indexed=False)
    pub_date = indexes.DateField(model_attr='pub_date')

    def prepare_month(self, obj):
        return "%02d" % obj.pub_date.month

    def get_model(self):
        return MockModel


class ElasticsearchMockModelSearchIndex(indexes.SearchIndex, indexes.Indexable):
    text = indexes.CharField(model_attr='foo', document=True)
    name = indexes.CharField(model_attr='author')
    pub_date = indexes.DateField(model_attr='pub_date')

    def get_model(self):
        return MockModel


class ElasticsearchAnotherMockModelSearchIndex(indexes.SearchIndex, indexes.Indexable):
    text = indexes.CharField(document=True)
    name = indexes.CharField(model_attr='author')
    pub_date = indexes.DateField(model_attr='pub_date')

    def get_model(self):
        return AnotherMockModel

    def prepare_text(self, obj):
        return u"You might be searching for the user %s" % obj.author


class ElasticsearchBoostMockSearchIndex(indexes.SearchIndex, indexes.Indexable):
    text = indexes.CharField(
        document=True, use_template=True,
        template_name='search/indexes/core/mockmodel_template.txt'
    )
    author = indexes.CharField(model_attr='author', weight=2.0)
    editor = indexes.CharField(model_attr='editor')
    pub_date = indexes.DateField(model_attr='pub_date')

    def get_model(self):
        return AFourthMockModel

    def prepare(self, obj):
        data = super(ElasticsearchBoostMockSearchIndex, self).prepare(obj)

        if obj.pk == 4:
            data['boost'] = 5.0

        return data


class ElasticsearchRoundTripSearchIndex(indexes.SearchIndex, indexes.Indexable):
    text = indexes.CharField(document=True, default='')
    name = indexes.CharField()
    is_active = indexes.BooleanField()
    post_count = indexes.IntegerField()
    average_rating = indexes.FloatField()
    price = indexes.DecimalField()
    pub_date = indexes.DateField()
    created = indexes.DateTimeField()
    tags = indexes.MultiValueField()
    sites = indexes.MultiValueField()

    def get_model(self):
        return MockModel

    def prepare(self, obj):
        prepped = super(ElasticsearchRoundTripSearchIndex, self).prepare(obj)
        prepped.update({
            'text': 'This is some example text.',
            'name': 'Mister Pants',
            'is_active': True,
            'post_count': 25,
            'average_rating': 3.6,
            'price': Decimal('24.99'),
            'pub_date': datetime.date(2009, 11, 21),
            'created': datetime.datetime(2009, 11, 21, 21, 31, 00),
            'tags': ['staff', 'outdoor', 'activist', 'scientist'],
            'sites': [3, 5, 1],
        })
        return prepped


class ElasticsearchComplexFacetsMockSearchIndex(indexes.SearchIndex, indexes.Indexable):
    text = indexes.CharField(document=True, default='')
    name = indexes.CharField(faceted=True)
    is_active = indexes.BooleanField(faceted=True)
    post_count = indexes.IntegerField()
    post_count_i = indexes.FacetIntegerField(facet_for='post_count')
    average_rating = indexes.FloatField(faceted=True)
    pub_date = indexes.DateField(faceted=True)
    created = indexes.DateTimeField(faceted=True)
    sites = indexes.MultiValueField(faceted=True)

    def get_model(self):
        return MockModel


class ElasticsearchAutocompleteMockModelSearchIndex(indexes.SearchIndex, indexes.Indexable):
    text = indexes.CharField(model_attr='foo', document=True)
    name = indexes.CharField(model_attr='author')
    pub_date = indexes.DateField(model_attr='pub_date')
    text_auto = indexes.EdgeNgramField(model_attr='foo')
    name_auto = indexes.EdgeNgramField(model_attr='author')

    def get_model(self):
        return MockModel


class ElasticsearchSpatialSearchIndex(indexes.SearchIndex, indexes.Indexable):
    text = indexes.CharField(model_attr='name', document=True)
    location = indexes.LocationField()

    def prepare_location(self, obj):
        return "%s,%s" % (obj.lat, obj.lon)

    def get_model(self):
        return ASixthMockModel


class ElasticsearchSearchBackendTestCase(TestCase):
    def setUp(self):
        super(ElasticsearchSearchBackendTestCase, self).setUp()

        # Wipe it clean.
        self.raw_es = pyelasticsearch.ElasticSearch(settings.HAYSTACK_CONNECTIONS['default']['URL'])
        clear_elasticsearch_index()

        # Stow.
        self.old_ui = connections['default'].get_unified_index()
        self.ui = UnifiedIndex()
        self.smmi = ElasticsearchMockSearchIndex()
        self.smtmmi = ElasticsearchMaintainTypeMockSearchIndex()
        self.ui.build(indexes=[self.smmi])
        connections['default']._index = self.ui
        self.sb = connections['default'].get_backend()

        # Force the backend to rebuild the mapping each time.
        self.sb.existing_mapping = {}
        self.sb.setup()

        self.sample_objs = []

        for i in xrange(1, 4):
            mock = MockModel()
            mock.id = i
            mock.author = 'daniel%s' % i
            mock.pub_date = datetime.date(2009, 2, 25) - datetime.timedelta(days=i)
            self.sample_objs.append(mock)

    def tearDown(self):
        connections['default']._index = self.old_ui
        super(ElasticsearchSearchBackendTestCase, self).tearDown()

    def raw_search(self, query):
        try:
            return self.raw_es.search('*:*', index=settings.HAYSTACK_CONNECTIONS['default']['INDEX_NAME'])
        except (requests.RequestException, pyelasticsearch.ElasticHttpError):
            return {}

    def test_non_silent(self):
        bad_sb = connections['default'].backend('bad', URL='http://omg.wtf.bbq:1000/', INDEX_NAME='whatver', SILENTLY_FAIL=False, TIMEOUT=1)

        try:
            bad_sb.update(self.smmi, self.sample_objs)
            self.fail()
        except:
            pass

        try:
            bad_sb.remove('core.mockmodel.1')
            self.fail()
        except:
            pass

        try:
            bad_sb.clear()
            self.fail()
        except:
            pass

        try:
            bad_sb.search('foo')
            self.fail()
        except:
            pass

    def test_update(self):
        self.sb.update(self.smmi, self.sample_objs)

        # Check what Elasticsearch thinks is there.
        self.assertEqual(self.raw_search('*:*')['hits']['total'], 3)
        self.assertEqual(sorted([res['_source'] for res in self.raw_search('*:*')['hits']['hits']], cmp=lambda x, y: cmp(x['id'], y['id'])), [
            {
                'django_id': '1',
                'django_ct': 'core.mockmodel',
                'name': 'daniel1',
                'name_exact': 'daniel1',
                'text': 'Indexed!\n1',
                'pub_date': '2009-02-24T00:00:00',
                'id': 'core.mockmodel.1'
            },
            {
                'django_id': '2',
                'django_ct': 'core.mockmodel',
                'name': 'daniel2',
                'name_exact': 'daniel2',
                'text': 'Indexed!\n2',
                'pub_date': '2009-02-23T00:00:00',
                'id': 'core.mockmodel.2'
            },
            {
                'django_id': '3',
                'django_ct': 'core.mockmodel',
                'name': 'daniel3',
                'name_exact': 'daniel3',
                'text': 'Indexed!\n3',
                'pub_date': '2009-02-22T00:00:00',
                'id': 'core.mockmodel.3'
            }
        ])

    def test_remove(self):
        self.sb.update(self.smmi, self.sample_objs)
        self.assertEqual(self.raw_search('*:*')['hits']['total'], 3)

        self.sb.remove(self.sample_objs[0])
        self.assertEqual(self.raw_search('*:*')['hits']['total'], 2)
        self.assertEqual([res['_source'] for res in self.raw_search('*:*')['hits']['hits']], [
            {
                'django_id': '2',
                'django_ct': 'core.mockmodel',
                'name': 'daniel2',
                'name_exact': 'daniel2',
                'text': 'Indexed!\n2',
                'pub_date': '2009-02-23T00:00:00',
                'id': 'core.mockmodel.2'
            },
            {
                'django_id': '3',
                'django_ct': 'core.mockmodel',
                'name': 'daniel3',
                'name_exact': 'daniel3',
                'text': 'Indexed!\n3',
                'pub_date': '2009-02-22T00:00:00',
                'id': 'core.mockmodel.3'
            }
        ])

    def test_clear(self):
        self.sb.update(self.smmi, self.sample_objs)
        self.assertEqual(self.raw_search('*:*').get('hits', {}).get('total', 0), 3)

        self.sb.clear()
        self.assertEqual(self.raw_search('*:*').get('hits', {}).get('total', 0), 0)

        self.sb.update(self.smmi, self.sample_objs)
        self.assertEqual(self.raw_search('*:*').get('hits', {}).get('total', 0), 3)

        self.sb.clear([AnotherMockModel])
        self.assertEqual(self.raw_search('*:*').get('hits', {}).get('total', 0), 3)

        self.sb.clear([MockModel])
        self.assertEqual(self.raw_search('*:*').get('hits', {}).get('total', 0), 0)

        self.sb.update(self.smmi, self.sample_objs)
        self.assertEqual(self.raw_search('*:*').get('hits', {}).get('total', 0), 3)

        self.sb.clear([AnotherMockModel, MockModel])
        self.assertEqual(self.raw_search('*:*').get('hits', {}).get('total', 0), 0)

    def test_search(self):
        self.sb.update(self.smmi, self.sample_objs)
        self.assertEqual(self.raw_search('*:*')['hits']['total'], 3)

        self.assertEqual(self.sb.search(''), {'hits': 0, 'results': []})
        self.assertEqual(self.sb.search('*:*')['hits'], 3)
        self.assertEqual([result.pk for result in self.sb.search('*:*')['results']], [u'2', u'1', u'3'])

        self.assertEqual(self.sb.search('', highlight=True), {'hits': 0, 'results': []})
        self.assertEqual(self.sb.search('Index', highlight=True)['hits'], 3)
        self.assertEqual([result.highlighted for result in self.sb.search('Index', highlight=True)['results']],
            [[u'<em>Indexed</em>!\n2'], [u'<em>Indexed</em>!\n1'], [u'<em>Indexed</em>!\n3']])

        self.assertEqual(self.sb.search('Indx')['hits'], 0)
        self.assertEqual(self.sb.search('indaxed')['spelling_suggestion'], 'indexed')
        self.assertEqual(self.sb.search('arf', spelling_query='indexyd')['spelling_suggestion'], 'indexed')

        self.assertEqual(self.sb.search('', facets={'name': {}}), {'hits': 0, 'results': []})
        results = self.sb.search('Index', facets={'name': {}})
        self.assertEqual(results['hits'], 3)
        self.assertEqual(results['facets']['fields']['name'], [('daniel3', 1), ('daniel2', 1), ('daniel1', 1)])

        self.assertEqual(self.sb.search('', date_facets={'pub_date': {'start_date': datetime.date(2008, 1, 1), 'end_date': datetime.date(2009, 4, 1), 'gap_by': 'month', 'gap_amount': 1}}), {'hits': 0, 'results': []})
        results = self.sb.search('Index', date_facets={'pub_date': {'start_date': datetime.date(2008, 1, 1), 'end_date': datetime.date(2009, 4, 1), 'gap_by': 'month', 'gap_amount': 1}})
        self.assertEqual(results['hits'], 3)
        self.assertEqual(results['facets']['dates']['pub_date'], [(datetime.datetime(2009, 2, 1, 0, 0), 3)])

        self.assertEqual(self.sb.search('', query_facets=[('name', '[* TO e]')]), {'hits': 0, 'results': []})
        results = self.sb.search('Index', query_facets=[('name', '[* TO e]')])
        self.assertEqual(results['hits'], 3)
        self.assertEqual(results['facets']['queries'], {u'name': 3})

        self.assertEqual(self.sb.search('', narrow_queries=set(['name:daniel1'])), {'hits': 0, 'results': []})
        results = self.sb.search('Index', narrow_queries=set(['name:daniel1']))
        self.assertEqual(results['hits'], 1)

        # Ensure that swapping the ``result_class`` works.
        self.assertTrue(isinstance(self.sb.search(u'index', result_class=MockSearchResult)['results'][0], MockSearchResult))

        # Check the use of ``limit_to_registered_models``.
        self.assertEqual(self.sb.search('', limit_to_registered_models=False), {'hits': 0, 'results': []})
        self.assertEqual(self.sb.search('*:*', limit_to_registered_models=False)['hits'], 3)
        self.assertEqual(sorted([result.pk for result in self.sb.search('*:*', limit_to_registered_models=False)['results']]), ['1', '2', '3'])

        # Stow.
        old_limit_to_registered_models = getattr(settings, 'HAYSTACK_LIMIT_TO_REGISTERED_MODELS', True)
        settings.HAYSTACK_LIMIT_TO_REGISTERED_MODELS = False

        self.assertEqual(self.sb.search(''), {'hits': 0, 'results': []})
        self.assertEqual(self.sb.search('*:*')['hits'], 3)
        self.assertEqual(sorted([result.pk for result in self.sb.search('*:*')['results']]), ['1', '2', '3'])

        # Restore.
        settings.HAYSTACK_LIMIT_TO_REGISTERED_MODELS = old_limit_to_registered_models

    def test_more_like_this(self):
        self.sb.update(self.smmi, self.sample_objs)
        self.assertEqual(self.raw_search('*:*')['hits']['total'], 3)

        # A functional MLT example with enough data to work is below. Rely on
        # this to ensure the API is correct enough.
        self.assertEqual(self.sb.more_like_this(self.sample_objs[0])['hits'], 0)
        self.assertEqual([result.pk for result in self.sb.more_like_this(self.sample_objs[0])['results']], [])

    def test_build_schema(self):
        old_ui = connections['default'].get_unified_index()

        (content_field_name, mapping) = self.sb.build_schema(old_ui.all_searchfields())
        self.assertEqual(content_field_name, 'text')
        self.assertEqual(len(mapping), 4)
        self.assertEqual(mapping, {
            'text': {'index': 'analyzed', 'term_vector': 'with_positions_offsets', 'type': 'string', 'analyzer': 'snowball', 'boost': 1.0, 'store': 'yes'},
            'pub_date': {'index': 'analyzed', 'boost': 1.0, 'store': 'yes', 'type': 'date'},
            'name': {'index': 'analyzed', 'term_vector': 'with_positions_offsets', 'type': 'string', 'analyzer': 'snowball', 'boost': 1.0, 'store': 'yes'},
            'name_exact': {'index': 'not_analyzed', 'term_vector': 'with_positions_offsets', 'boost': 1.0, 'store': 'yes', 'type': 'string'}
        })

        ui = UnifiedIndex()
        ui.build(indexes=[ElasticsearchComplexFacetsMockSearchIndex()])
        (content_field_name, mapping) = self.sb.build_schema(ui.all_searchfields())
        self.assertEqual(content_field_name, 'text')
        self.assertEqual(len(mapping), 15)
        self.assertEqual(mapping, {
            'name': {'index': 'analyzed', 'term_vector': 'with_positions_offsets', 'type': 'string', 'analyzer': 'snowball', 'boost': 1.0, 'store': 'yes'},
            'is_active_exact': {'index': 'not_analyzed', 'boost': 1.0, 'store': 'yes', 'type': 'boolean'},
            'created': {'index': 'analyzed', 'boost': 1.0, 'store': 'yes', 'type': 'date'},
            'post_count': {'index': 'analyzed', 'boost': 1.0, 'store': 'yes', 'type': 'long'},
            'created_exact': {'index': 'not_analyzed', 'boost': 1.0, 'store': 'yes', 'type': 'date'},
            'sites_exact': {'index': 'not_analyzed', 'term_vector': 'with_positions_offsets', 'boost': 1.0, 'store': 'yes', 'type': 'string'},
            'is_active': {'index': 'analyzed', 'boost': 1.0, 'store': 'yes', 'type': 'boolean'},
            'sites': {'index': 'analyzed', 'term_vector': 'with_positions_offsets', 'type': 'string', 'analyzer': 'snowball', 'boost': 1.0, 'store': 'yes'},
            'post_count_i': {'index': 'not_analyzed', 'boost': 1.0, 'store': 'yes', 'type': 'long'},
            'average_rating': {'index': 'analyzed', 'boost': 1.0, 'store': 'yes', 'type': 'float'},
            'text': {'index': 'analyzed', 'term_vector': 'with_positions_offsets', 'type': 'string', 'analyzer': 'snowball', 'boost': 1.0, 'store': 'yes'},
            'pub_date_exact': {'index': 'not_analyzed', 'boost': 1.0, 'store': 'yes', 'type': 'date'},
            'name_exact': {'index': 'not_analyzed', 'term_vector': 'with_positions_offsets', 'boost': 1.0, 'store': 'yes', 'type': 'string'},
            'pub_date': {'index': 'analyzed', 'boost': 1.0, 'store': 'yes', 'type': 'date'},
            'average_rating_exact': {'index': 'not_analyzed', 'boost': 1.0, 'store': 'yes', 'type': 'float'}
        })

    def test_verify_type(self):
        old_ui = connections['default'].get_unified_index()
        ui = UnifiedIndex()
        smtmmi = ElasticsearchMaintainTypeMockSearchIndex()
        ui.build(indexes=[smtmmi])
        connections['default']._index = ui
        sb = connections['default'].get_backend()
        sb.update(smtmmi, self.sample_objs)

        self.assertEqual(sb.search('*:*')['hits'], 3)
        self.assertEqual([result.month for result in sb.search('*:*')['results']], [u'02', u'02', u'02'])
        connections['default']._index = old_ui


class CaptureHandler(std_logging.Handler):
    logs_seen = []

    def emit(self, record):
        CaptureHandler.logs_seen.append(record)


class FailedElasticsearchSearchBackendTestCase(TestCase):
    def setUp(self):
        self.sample_objs = []

        for i in xrange(1, 4):
            mock = MockModel()
            mock.id = i
            mock.author = 'daniel%s' % i
            mock.pub_date = datetime.date(2009, 2, 25) - datetime.timedelta(days=i)
            self.sample_objs.append(mock)

        # Stow.
        # Point the backend at a URL that doesn't exist so we can watch the
        # sparks fly.
        self.old_es_url = settings.HAYSTACK_CONNECTIONS['default']['URL']
        settings.HAYSTACK_CONNECTIONS['default']['URL'] = "%s/foo/" % self.old_es_url
        self.cap = CaptureHandler()
        logging.getLogger('haystack').addHandler(self.cap)
        import haystack
        logging.getLogger('haystack').removeHandler(haystack.stream)

        # Setup the rest of the bits.
        self.old_ui = connections['default'].get_unified_index()
        ui = UnifiedIndex()
        self.smmi = ElasticsearchMockSearchIndex()
        ui.build(indexes=[self.smmi])
        connections['default']._index = ui
        self.sb = connections['default'].get_backend()

    def tearDown(self):
        import haystack
        # Restore.
        settings.HAYSTACK_CONNECTIONS['default']['URL'] = self.old_es_url
        connections['default']._index = self.old_ui
        logging.getLogger('haystack').removeHandler(self.cap)
        logging.getLogger('haystack').addHandler(haystack.stream)

    @unittest.expectedFailure
    def test_all_cases(self):
        # Prior to the addition of the try/except bits, these would all fail miserably.
        self.assertEqual(len(CaptureHandler.logs_seen), 0)

        self.sb.update(self.smmi, self.sample_objs)
        self.assertEqual(len(CaptureHandler.logs_seen), 1)

        self.sb.remove(self.sample_objs[0])
        self.assertEqual(len(CaptureHandler.logs_seen), 2)

        self.sb.search('search')
        self.assertEqual(len(CaptureHandler.logs_seen), 3)

        self.sb.more_like_this(self.sample_objs[0])
        self.assertEqual(len(CaptureHandler.logs_seen), 4)

        self.sb.clear([MockModel])
        self.assertEqual(len(CaptureHandler.logs_seen), 5)

        self.sb.clear()
        self.assertEqual(len(CaptureHandler.logs_seen), 6)


class LiveElasticsearchSearchQueryTestCase(TestCase):
    fixtures = ['initial_data.json']

    def setUp(self):
        super(LiveElasticsearchSearchQueryTestCase, self).setUp()

        # Wipe it clean.
        clear_elasticsearch_index()

        # Stow.
        self.old_ui = connections['default'].get_unified_index()
        self.ui = UnifiedIndex()
        self.smmi = ElasticsearchMockSearchIndex()
        self.ui.build(indexes=[self.smmi])
        connections['default']._index = self.ui
        self.sb = connections['default'].get_backend()
        self.sq = connections['default'].get_query()

        # Force indexing of the content.
        self.smmi.update()

    def tearDown(self):
        connections['default']._index = self.old_ui
        super(LiveElasticsearchSearchQueryTestCase, self).tearDown()

    def test_log_query(self):
        from django.conf import settings
        reset_search_queries()
        self.assertEqual(len(connections['default'].queries), 0)

        # Stow.
        old_debug = settings.DEBUG
        settings.DEBUG = False

        len(self.sq.get_results())
        self.assertEqual(len(connections['default'].queries), 0)

        settings.DEBUG = True
        # Redefine it to clear out the cached results.
        self.sq = connections['default'].query()
        self.sq.add_filter(SQ(name='bar'))
        len(self.sq.get_results())
        self.assertEqual(len(connections['default'].queries), 1)
        self.assertEqual(connections['default'].queries[0]['query_string'], 'name:(bar)')

        # And again, for good measure.
        self.sq = connections['default'].query()
        self.sq.add_filter(SQ(name='bar'))
        self.sq.add_filter(SQ(text='moof'))
        len(self.sq.get_results())
        self.assertEqual(len(connections['default'].queries), 2)
        self.assertEqual(connections['default'].queries[0]['query_string'], 'name:(bar)')
        self.assertEqual(connections['default'].queries[1]['query_string'], u'(name:(bar) AND text:(moof))')

        # Restore.
        settings.DEBUG = old_debug


lssqstc_all_loaded = None


class LiveElasticsearchSearchQuerySetTestCase(TestCase):
    """Used to test actual implementation details of the SearchQuerySet."""
    fixtures = ['bulk_data.json']

    def setUp(self):
        super(LiveElasticsearchSearchQuerySetTestCase, self).setUp()

        # Stow.
        self.old_debug = settings.DEBUG
        settings.DEBUG = True
        self.old_ui = connections['default'].get_unified_index()
        self.ui = UnifiedIndex()
        self.smmi = ElasticsearchMockSearchIndex()
        self.ui.build(indexes=[self.smmi])
        connections['default']._index = self.ui

        self.sqs = SearchQuerySet()
        self.rsqs = RelatedSearchQuerySet()

        # Ugly but not constantly reindexing saves us almost 50% runtime.
        global lssqstc_all_loaded

        if lssqstc_all_loaded is None:
            lssqstc_all_loaded = True

            # Wipe it clean.
            clear_elasticsearch_index()

            # Force indexing of the content.
            self.smmi.update()

    def tearDown(self):
        # Restore.
        connections['default']._index = self.old_ui
        settings.DEBUG = self.old_debug
        super(LiveElasticsearchSearchQuerySetTestCase, self).tearDown()

    def test_load_all(self):
        sqs = self.sqs.load_all()
        self.assertTrue(isinstance(sqs, SearchQuerySet))
        self.assertTrue(len(sqs) > 0)
        self.assertEqual(sqs[0].object.foo, u'In addition, you may specify other fields to be populated along with the document. In this case, we also index the user who authored the document as well as the date the document was published. The variable you assign the SearchField to should directly map to the field your search backend is expecting. You instantiate most search fields with a parameter that points to the attribute of the object to populate that field with.')

    def test_iter(self):
        reset_search_queries()
        self.assertEqual(len(connections['default'].queries), 0)
        sqs = self.sqs.all()
        results = sorted([int(result.pk) for result in sqs])
        self.assertEqual(results, range(1, 24))
        self.assertEqual(len(connections['default'].queries), 3)

    def test_slice(self):
        reset_search_queries()
        self.assertEqual(len(connections['default'].queries), 0)
        results = self.sqs.all()
        self.assertEqual([int(result.pk) for result in results[1:11]], [7, 12, 17, 1, 6, 11, 16, 23, 5, 10])
        self.assertEqual(len(connections['default'].queries), 1)

        reset_search_queries()
        self.assertEqual(len(connections['default'].queries), 0)
        results = self.sqs.all()
        self.assertEqual(int(results[21].pk), 18)
        self.assertEqual(len(connections['default'].queries), 1)

    def test_count(self):
        reset_search_queries()
        self.assertEqual(len(connections['default'].queries), 0)
        sqs = self.sqs.all()
        self.assertEqual(sqs.count(), 23)
        self.assertEqual(sqs.count(), 23)
        self.assertEqual(len(sqs), 23)
        self.assertEqual(sqs.count(), 23)
        # Should only execute one query to count the length of the result set.
        self.assertEqual(len(connections['default'].queries), 1)

    def test_manual_iter(self):
        results = self.sqs.all()

        reset_search_queries()
        self.assertEqual(len(connections['default'].queries), 0)
        results = [int(result.pk) for result in results._manual_iter()]
        self.assertEqual(results, [2, 7, 12, 17, 1, 6, 11, 16, 23, 5, 10, 15, 22, 4, 9, 14, 19, 21, 3, 8, 13, 18, 20])
        self.assertEqual(len(connections['default'].queries), 3)

    def test_fill_cache(self):
        reset_search_queries()
        self.assertEqual(len(connections['default'].queries), 0)
        results = self.sqs.all()
        self.assertEqual(len(results._result_cache), 0)
        self.assertEqual(len(connections['default'].queries), 0)
        results._fill_cache(0, 10)
        self.assertEqual(len([result for result in results._result_cache if result is not None]), 10)
        self.assertEqual(len(connections['default'].queries), 1)
        results._fill_cache(10, 20)
        self.assertEqual(len([result for result in results._result_cache if result is not None]), 20)
        self.assertEqual(len(connections['default'].queries), 2)

    def test_cache_is_full(self):
        reset_search_queries()
        self.assertEqual(len(connections['default'].queries), 0)
        self.assertEqual(self.sqs._cache_is_full(), False)
        results = self.sqs.all()
        fire_the_iterator_and_fill_cache = [result for result in results]
        self.assertEqual(results._cache_is_full(), True)
        self.assertEqual(len(connections['default'].queries), 3)

    def test___and__(self):
        sqs1 = self.sqs.filter(content='foo')
        sqs2 = self.sqs.filter(content='bar')
        sqs = sqs1 & sqs2

        self.assertTrue(isinstance(sqs, SearchQuerySet))
        self.assertEqual(len(sqs.query.query_filter), 2)
        self.assertEqual(sqs.query.build_query(), u'((foo) AND (bar))')

        # Now for something more complex...
        sqs3 = self.sqs.exclude(title='moof').filter(SQ(content='foo') | SQ(content='baz'))
        sqs4 = self.sqs.filter(content='bar')
        sqs = sqs3 & sqs4

        self.assertTrue(isinstance(sqs, SearchQuerySet))
        self.assertEqual(len(sqs.query.query_filter), 3)
        self.assertEqual(sqs.query.build_query(), u'(NOT (title:(moof)) AND ((foo) OR (baz)) AND (bar))')

    def test___or__(self):
        sqs1 = self.sqs.filter(content='foo')
        sqs2 = self.sqs.filter(content='bar')
        sqs = sqs1 | sqs2

        self.assertTrue(isinstance(sqs, SearchQuerySet))
        self.assertEqual(len(sqs.query.query_filter), 2)
        self.assertEqual(sqs.query.build_query(), u'((foo) OR (bar))')

        # Now for something more complex...
        sqs3 = self.sqs.exclude(title='moof').filter(SQ(content='foo') | SQ(content='baz'))
        sqs4 = self.sqs.filter(content='bar').models(MockModel)
        sqs = sqs3 | sqs4

        self.assertTrue(isinstance(sqs, SearchQuerySet))
        self.assertEqual(len(sqs.query.query_filter), 2)
        self.assertEqual(sqs.query.build_query(), u'((NOT (title:(moof)) AND ((foo) OR (baz))) OR (bar))')

    def test_auto_query(self):
        # Ensure bits in exact matches get escaped properly as well.
        # This will break horrifically if escaping isn't working.
        sqs = self.sqs.auto_query('"pants:rule"')
        self.assertTrue(isinstance(sqs, SearchQuerySet))
        self.assertEqual(repr(sqs.query.query_filter), '<SQ: AND content__contains="pants:rule">')
        self.assertEqual(sqs.query.build_query(), u'("pants\\:rule")')
        self.assertEqual(len(sqs), 0)

    # Regressions

    @unittest.expectedFailure
    def test_regression_proper_start_offsets(self):
        sqs = self.sqs.filter(text='index')
        self.assertNotEqual(sqs.count(), 0)

        id_counts = {}

        for item in sqs:
            if item.id in id_counts:
                id_counts[item.id] += 1
            else:
                id_counts[item.id] = 1

        for key, value in id_counts.items():
            if value > 1:
                self.fail("Result with id '%s' seen more than once in the results." % key)

    def test_regression_raw_search_breaks_slicing(self):
        sqs = self.sqs.raw_search('text:index')
        page_1 = [result.pk for result in sqs[0:10]]
        page_2 = [result.pk for result in sqs[10:20]]

        for pk in page_2:
            if pk in page_1:
                self.fail("Result with id '%s' seen more than once in the results." % pk)

    # RelatedSearchQuerySet Tests

    def test_related_load_all(self):
        sqs = self.rsqs.load_all()
        self.assertTrue(isinstance(sqs, SearchQuerySet))
        self.assertTrue(len(sqs) > 0)
        self.assertEqual(sqs[0].object.foo, u'In addition, you may specify other fields to be populated along with the document. In this case, we also index the user who authored the document as well as the date the document was published. The variable you assign the SearchField to should directly map to the field your search backend is expecting. You instantiate most search fields with a parameter that points to the attribute of the object to populate that field with.')

    def test_related_load_all_queryset(self):
        sqs = self.rsqs.load_all()
        self.assertEqual(len(sqs._load_all_querysets), 0)

        sqs = sqs.load_all_queryset(MockModel, MockModel.objects.filter(id__gt=1))
        self.assertTrue(isinstance(sqs, SearchQuerySet))
        self.assertEqual(len(sqs._load_all_querysets), 1)
        self.assertEqual(sorted([obj.object.id for obj in sqs]), range(2, 24))

        sqs = sqs.load_all_queryset(MockModel, MockModel.objects.filter(id__gt=10))
        self.assertTrue(isinstance(sqs, SearchQuerySet))
        self.assertEqual(len(sqs._load_all_querysets), 1)
        self.assertEqual([obj.object.id for obj in sqs], [12, 17, 11, 16, 23, 15, 22, 14, 19, 21, 13, 18, 20])
        self.assertEqual([obj.object.id for obj in sqs[10:20]], [13, 18, 20])

    def test_related_iter(self):
        reset_search_queries()
        self.assertEqual(len(connections['default'].queries), 0)
        sqs = self.rsqs.all()
        results = [int(result.pk) for result in sqs]
        self.assertEqual(results, [2, 7, 12, 17, 1, 6, 11, 16, 23, 5, 10, 15, 22, 4, 9, 14, 19, 21, 3, 8, 13, 18, 20])
        self.assertEqual(len(connections['default'].queries), 4)

    def test_related_slice(self):
        reset_search_queries()
        self.assertEqual(len(connections['default'].queries), 0)
        results = self.rsqs.all()
        self.assertEqual([int(result.pk) for result in results[1:11]], [7, 12, 17, 1, 6, 11, 16, 23, 5, 10])
        self.assertEqual(len(connections['default'].queries), 3)

        reset_search_queries()
        self.assertEqual(len(connections['default'].queries), 0)
        results = self.rsqs.all()
        self.assertEqual(int(results[21].pk), 18)
        self.assertEqual(len(connections['default'].queries), 4)

        reset_search_queries()
        self.assertEqual(len(connections['default'].queries), 0)
        results = self.rsqs.all()
        self.assertEqual([int(result.pk) for result in results[20:30]], [13, 18, 20])
        self.assertEqual(len(connections['default'].queries), 4)

    def test_related_manual_iter(self):
        results = self.rsqs.all()

        reset_search_queries()
        self.assertEqual(len(connections['default'].queries), 0)
        results = sorted([int(result.pk) for result in results._manual_iter()])
        self.assertEqual(results, range(1, 24))
        self.assertEqual(len(connections['default'].queries), 4)

    def test_related_fill_cache(self):
        reset_search_queries()
        self.assertEqual(len(connections['default'].queries), 0)
        results = self.rsqs.all()
        self.assertEqual(len(results._result_cache), 0)
        self.assertEqual(len(connections['default'].queries), 0)
        results._fill_cache(0, 10)
        self.assertEqual(len([result for result in results._result_cache if result is not None]), 10)
        self.assertEqual(len(connections['default'].queries), 1)
        results._fill_cache(10, 20)
        self.assertEqual(len([result for result in results._result_cache if result is not None]), 20)
        self.assertEqual(len(connections['default'].queries), 2)

    def test_related_cache_is_full(self):
        reset_search_queries()
        self.assertEqual(len(connections['default'].queries), 0)
        self.assertEqual(self.rsqs._cache_is_full(), False)
        results = self.rsqs.all()
        fire_the_iterator_and_fill_cache = [result for result in results]
        self.assertEqual(results._cache_is_full(), True)
        self.assertEqual(len(connections['default'].queries), 5)

    def test_quotes_regression(self):
        sqs = self.sqs.auto_query(u"44°48'40''N 20°28'32''E")
        # Should not have empty terms.
        self.assertEqual(sqs.query.build_query(), u"(44\xb048'40''N 20\xb028'32''E)")
        # Should not cause Elasticsearch to 500.
        self.assertEqual(sqs.count(), 0)

        sqs = self.sqs.auto_query('blazing')
        self.assertEqual(sqs.query.build_query(), u'(blazing)')
        self.assertEqual(sqs.count(), 0)
        sqs = self.sqs.auto_query('blazing saddles')
        self.assertEqual(sqs.query.build_query(), u'(blazing saddles)')
        self.assertEqual(sqs.count(), 0)
        sqs = self.sqs.auto_query('"blazing saddles')
        self.assertEqual(sqs.query.build_query(), u'(\\"blazing saddles)')
        self.assertEqual(sqs.count(), 0)
        sqs = self.sqs.auto_query('"blazing saddles"')
        self.assertEqual(sqs.query.build_query(), u'("blazing saddles")')
        self.assertEqual(sqs.count(), 0)
        sqs = self.sqs.auto_query('mel "blazing saddles"')
        self.assertEqual(sqs.query.build_query(), u'(mel "blazing saddles")')
        self.assertEqual(sqs.count(), 0)
        sqs = self.sqs.auto_query('mel "blazing \'saddles"')
        self.assertEqual(sqs.query.build_query(), u'(mel "blazing \'saddles")')
        self.assertEqual(sqs.count(), 0)
        sqs = self.sqs.auto_query('mel "blazing \'\'saddles"')
        self.assertEqual(sqs.query.build_query(), u'(mel "blazing \'\'saddles")')
        self.assertEqual(sqs.count(), 0)
        sqs = self.sqs.auto_query('mel "blazing \'\'saddles"\'')
        self.assertEqual(sqs.query.build_query(), u'(mel "blazing \'\'saddles" \')')
        self.assertEqual(sqs.count(), 0)
        sqs = self.sqs.auto_query('mel "blazing \'\'saddles"\'"')
        self.assertEqual(sqs.query.build_query(), u'(mel "blazing \'\'saddles" \'\\")')
        self.assertEqual(sqs.count(), 0)
        sqs = self.sqs.auto_query('"blazing saddles" mel')
        self.assertEqual(sqs.query.build_query(), u'("blazing saddles" mel)')
        self.assertEqual(sqs.count(), 0)
        sqs = self.sqs.auto_query('"blazing saddles" mel brooks')
        self.assertEqual(sqs.query.build_query(), u'("blazing saddles" mel brooks)')
        self.assertEqual(sqs.count(), 0)
        sqs = self.sqs.auto_query('mel "blazing saddles" brooks')
        self.assertEqual(sqs.query.build_query(), u'(mel "blazing saddles" brooks)')
        self.assertEqual(sqs.count(), 0)
        sqs = self.sqs.auto_query('mel "blazing saddles" "brooks')
        self.assertEqual(sqs.query.build_query(), u'(mel "blazing saddles" \\"brooks)')
        self.assertEqual(sqs.count(), 0)

    def test_query_generation(self):
        sqs = self.sqs.filter(SQ(content=AutoQuery("hello world")) | SQ(title=AutoQuery("hello world")))
        self.assertEqual(sqs.query.build_query(), u"((hello world) OR title:(hello world))")

    def test_result_class(self):
        # Assert that we're defaulting to ``SearchResult``.
        sqs = self.sqs.all()
        self.assertTrue(isinstance(sqs[0], SearchResult))

        # Custom class.
        sqs = self.sqs.result_class(MockSearchResult).all()
        self.assertTrue(isinstance(sqs[0], MockSearchResult))

        # Reset to default.
        sqs = self.sqs.result_class(None).all()
        self.assertTrue(isinstance(sqs[0], SearchResult))


class LiveElasticsearchMoreLikeThisTestCase(TestCase):
    fixtures = ['bulk_data.json']

    def setUp(self):
        super(LiveElasticsearchMoreLikeThisTestCase, self).setUp()

        # Wipe it clean.
        clear_elasticsearch_index()

        self.old_ui = connections['default'].get_unified_index()
        self.ui = UnifiedIndex()
        self.smmi = ElasticsearchMockModelSearchIndex()
        self.sammi = ElasticsearchAnotherMockModelSearchIndex()
        self.ui.build(indexes=[self.smmi, self.sammi])
        connections['default']._index = self.ui

        self.sqs = SearchQuerySet()

        self.smmi.update()
        self.sammi.update()


    def tearDown(self):
        # Restore.
        connections['default']._index = self.old_ui
        super(LiveElasticsearchMoreLikeThisTestCase, self).tearDown()

    @unittest.expectedFailure
    def test_more_like_this(self):
        mlt = self.sqs.more_like_this(MockModel.objects.get(pk=1))
        self.assertEqual(mlt.count(), 4)
        self.assertEqual([result.pk for result in mlt], [u'2', u'6', u'16', u'23'])
        self.assertEqual(len([result.pk for result in mlt]), 4)

        alt_mlt = self.sqs.filter(name='daniel3').more_like_this(MockModel.objects.get(pk=2))
        self.assertEqual(alt_mlt.count(), 6)
        self.assertEqual([result.pk for result in alt_mlt], [u'2', u'6', u'16', u'23', u'1', u'11'])
        self.assertEqual(len([result.pk for result in alt_mlt]), 6)

        alt_mlt_with_models = self.sqs.models(MockModel).more_like_this(MockModel.objects.get(pk=1))
        self.assertEqual(alt_mlt_with_models.count(), 4)
        self.assertEqual([result.pk for result in alt_mlt_with_models], [u'2', u'6', u'16', u'23'])
        self.assertEqual(len([result.pk for result in alt_mlt_with_models]), 4)

        if hasattr(MockModel.objects, 'defer'):
            # Make sure MLT works with deferred bits.
            mi = MockModel.objects.defer('foo').get(pk=1)
            self.assertEqual(mi._deferred, True)
            deferred = self.sqs.models(MockModel).more_like_this(mi)
            self.assertEqual(deferred.count(), 0)
            self.assertEqual([result.pk for result in deferred], [])
            self.assertEqual(len([result.pk for result in deferred]), 0)

        # Ensure that swapping the ``result_class`` works.
        self.assertTrue(isinstance(self.sqs.result_class(MockSearchResult).more_like_this(MockModel.objects.get(pk=1))[0], MockSearchResult))



class LiveElasticsearchAutocompleteTestCase(TestCase):
    fixtures = ['bulk_data.json']

    def setUp(self):
        super(LiveElasticsearchAutocompleteTestCase, self).setUp()

        # Stow.
        self.old_ui = connections['default'].get_unified_index()
        self.ui = UnifiedIndex()
        self.smmi = ElasticsearchAutocompleteMockModelSearchIndex()
        self.ui.build(indexes=[self.smmi])
        connections['default']._index = self.ui

        self.sqs = SearchQuerySet()

        # Wipe it clean.
        clear_elasticsearch_index()

        # Reboot the schema.
        self.sb = connections['default'].get_backend()
        self.sb.setup()

        self.smmi.update()

    def tearDown(self):
        # Restore.
        connections['default']._index = self.old_ui
        super(LiveElasticsearchAutocompleteTestCase, self).tearDown()

    def test_build_schema(self):
        self.sb = connections['default'].get_backend()
        content_name, mapping = self.sb.build_schema(self.ui.all_searchfields())
        self.assertEqual(mapping, {
            'name_auto': {
                'index': 'analyzed',
                'term_vector': 'with_positions_offsets',
                'type': 'string',
                'analyzer': 'edgengram_analyzer',
                'boost': 1.0,
                'store': 'yes'
            },
            'text': {
                'index': 'analyzed',
                'term_vector': 'with_positions_offsets',
                'type': 'string',
                'analyzer': 'snowball',
                'boost': 1.0,
                'store': 'yes'
            },
            'pub_date': {
                'index': 'analyzed',
                'boost': 1.0,
                'store': 'yes',
                'type': 'date'
            },
            'name': {
                'index': 'analyzed',
                'term_vector': 'with_positions_offsets',
                'type': 'string',
                'analyzer': 'snowball',
                'boost': 1.0,
                'store': 'yes'
            },
            'text_auto': {
                'index': 'analyzed',
                'term_vector': 'with_positions_offsets',
                'type': 'string',
                'analyzer': 'edgengram_analyzer',
                'boost': 1.0,
                'store': 'yes'
            }
        })

    def test_autocomplete(self):
        autocomplete = self.sqs.autocomplete(text_auto='mod')
        self.assertEqual(autocomplete.count(), 5)
        self.assertEqual([result.pk for result in autocomplete], [u'1', u'12', u'14', u'6', u'7'])
        self.assertTrue('mod' in autocomplete[0].text.lower())
        self.assertTrue('mod' in autocomplete[1].text.lower())
        self.assertTrue('mod' in autocomplete[2].text.lower())
        self.assertTrue('mod' in autocomplete[3].text.lower())
        self.assertTrue('mod' in autocomplete[4].text.lower())
        self.assertEqual(len([result.pk for result in autocomplete]), 5)

        # Test multiple words.
        autocomplete_2 = self.sqs.autocomplete(text_auto='your mod')
        self.assertEqual(autocomplete_2.count(), 3)
        self.assertEqual([result.pk for result in autocomplete_2], ['1', '14', '6'])
        self.assertTrue('your' in autocomplete_2[0].text.lower())
        self.assertTrue('mod' in autocomplete_2[0].text.lower())
        self.assertTrue('your' in autocomplete_2[1].text.lower())
        self.assertTrue('mod' in autocomplete_2[1].text.lower())
        self.assertTrue('your' in autocomplete_2[2].text.lower())
        self.assertTrue('mod' in autocomplete_2[2].text.lower())
        self.assertEqual(len([result.pk for result in autocomplete_2]), 3)

        # Test multiple fields.
        autocomplete_3 = self.sqs.autocomplete(text_auto='Django', name_auto='dan')
        self.assertEqual(autocomplete_3.count(), 4)
        self.assertEqual([result.pk for result in autocomplete_3], ['12', '1', '14', '22'])
        self.assertEqual(len([result.pk for result in autocomplete_3]), 4)


class LiveElasticsearchRoundTripTestCase(TestCase):
    def setUp(self):
        super(LiveElasticsearchRoundTripTestCase, self).setUp()

        # Wipe it clean.
        clear_elasticsearch_index()

        # Stow.
        self.old_ui = connections['default'].get_unified_index()
        self.ui = UnifiedIndex()
        self.srtsi = ElasticsearchRoundTripSearchIndex()
        self.ui.build(indexes=[self.srtsi])
        connections['default']._index = self.ui
        self.sb = connections['default'].get_backend()

        self.sqs = SearchQuerySet()

        # Fake indexing.
        mock = MockModel()
        mock.id = 1
        self.sb.update(self.srtsi, [mock])

    def tearDown(self):
        # Restore.
        connections['default']._index = self.old_ui
        super(LiveElasticsearchRoundTripTestCase, self).tearDown()

    def test_round_trip(self):
        results = self.sqs.filter(id='core.mockmodel.1')

        # Sanity check.
        self.assertEqual(results.count(), 1)

        # Check the individual fields.
        result = results[0]
        self.assertEqual(result.id, 'core.mockmodel.1')
        self.assertEqual(result.text, 'This is some example text.')
        self.assertEqual(result.name, 'Mister Pants')
        self.assertEqual(result.is_active, True)
        self.assertEqual(result.post_count, 25)
        self.assertEqual(result.average_rating, 3.6)
        self.assertEqual(result.price, u'24.99')
        self.assertEqual(result.pub_date, datetime.date(2009, 11, 21))
        self.assertEqual(result.created, datetime.datetime(2009, 11, 21, 21, 31, 00))
        self.assertEqual(result.tags, ['staff', 'outdoor', 'activist', 'scientist'])
        self.assertEqual(result.sites, [3, 5, 1])


if test_pickling:
    class LiveElasticsearchPickleTestCase(TestCase):
        fixtures = ['bulk_data.json']

        def setUp(self):
            super(LiveElasticsearchPickleTestCase, self).setUp()

            # Wipe it clean.
            clear_elasticsearch_index()

            # Stow.
            self.old_ui = connections['default'].get_unified_index()
            self.ui = UnifiedIndex()
            self.smmi = ElasticsearchMockModelSearchIndex()
            self.sammi = ElasticsearchAnotherMockModelSearchIndex()
            self.ui.build(indexes=[self.smmi, self.sammi])
            connections['default']._index = self.ui

            self.sqs = SearchQuerySet()

            self.smmi.update()
            self.sammi.update()

        def tearDown(self):
            # Restore.
            connections['default']._index = self.old_ui
            super(LiveElasticsearchPickleTestCase, self).tearDown()

        def test_pickling(self):
            results = self.sqs.all()

            for res in results:
                # Make sure the cache is full.
                pass

            in_a_pickle = pickle.dumps(results)
            like_a_cuke = pickle.loads(in_a_pickle)
            self.assertEqual(len(like_a_cuke), len(results))
            self.assertEqual(like_a_cuke[0].id, results[0].id)


class ElasticsearchBoostBackendTestCase(TestCase):
    def setUp(self):
        super(ElasticsearchBoostBackendTestCase, self).setUp()

        # Wipe it clean.
        self.raw_es = pyelasticsearch.ElasticSearch(settings.HAYSTACK_CONNECTIONS['default']['URL'])
        clear_elasticsearch_index()

        # Stow.
        self.old_ui = connections['default'].get_unified_index()
        self.ui = UnifiedIndex()
        self.smmi = ElasticsearchBoostMockSearchIndex()
        self.ui.build(indexes=[self.smmi])
        connections['default']._index = self.ui
        self.sb = connections['default'].get_backend()

        self.sample_objs = []

        for i in xrange(1, 5):
            mock = AFourthMockModel()
            mock.id = i

            if i % 2:
                mock.author = 'daniel'
                mock.editor = 'david'
            else:
                mock.author = 'david'
                mock.editor = 'daniel'

            mock.pub_date = datetime.date(2009, 2, 25) - datetime.timedelta(days=i)
            self.sample_objs.append(mock)

    def tearDown(self):
        connections['default']._index = self.old_ui
        super(ElasticsearchBoostBackendTestCase, self).tearDown()

    def raw_search(self, query):
        return self.raw_es.search('*:*', index=settings.HAYSTACK_CONNECTIONS['default']['INDEX_NAME'])

    def test_boost(self):
        self.sb.update(self.smmi, self.sample_objs)
        self.assertEqual(self.raw_search('*:*')['hits']['total'], 4)

        results = SearchQuerySet().filter(SQ(author='daniel') | SQ(editor='daniel'))

        self.assertEqual([result.id for result in results], [
            'core.afourthmockmodel.4',
            'core.afourthmockmodel.3',
            'core.afourthmockmodel.1',
<<<<<<< HEAD
            'core.afourthmockmodel.2',
            'core.afourthmockmodel.4'
        ])

    def test__to_python(self):
        self.assertEqual(self.sb._to_python('abc'), 'abc')
        self.assertEqual(self.sb._to_python('1'), 1)
        self.assertEqual(self.sb._to_python('2653'), 2653)
        self.assertEqual(self.sb._to_python('25.5'), 25.5)
        self.assertEqual(self.sb._to_python('[1, 2, 3]'), [1, 2, 3])
        self.assertEqual(self.sb._to_python('{"a": 1, "b": 2, "c": 3}'), {'a': 1, 'c': 3, 'b': 2})
        self.assertEqual(self.sb._to_python('2009-05-09T16:14:00'), datetime.datetime(2009, 5, 9, 16, 14))
        self.assertEqual(self.sb._to_python('2009-05-09T00:00:00'), datetime.datetime(2009, 5, 9, 0, 0))
        self.assertEqual(self.sb._to_python(None), None)
=======
            'core.afourthmockmodel.2'
        ])
>>>>>>> fa24d472
<|MERGE_RESOLUTION|>--- conflicted
+++ resolved
@@ -1190,9 +1190,7 @@
             'core.afourthmockmodel.4',
             'core.afourthmockmodel.3',
             'core.afourthmockmodel.1',
-<<<<<<< HEAD
-            'core.afourthmockmodel.2',
-            'core.afourthmockmodel.4'
+            'core.afourthmockmodel.2'
         ])
 
     def test__to_python(self):
@@ -1204,8 +1202,4 @@
         self.assertEqual(self.sb._to_python('{"a": 1, "b": 2, "c": 3}'), {'a': 1, 'c': 3, 'b': 2})
         self.assertEqual(self.sb._to_python('2009-05-09T16:14:00'), datetime.datetime(2009, 5, 9, 16, 14))
         self.assertEqual(self.sb._to_python('2009-05-09T00:00:00'), datetime.datetime(2009, 5, 9, 0, 0))
-        self.assertEqual(self.sb._to_python(None), None)
-=======
-            'core.afourthmockmodel.2'
-        ])
->>>>>>> fa24d472
+        self.assertEqual(self.sb._to_python(None), None)