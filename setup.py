--- conflicted
+++ resolved
@@ -13,10 +13,7 @@
 
 install_requires = [
     'Django>=1.8',
-<<<<<<< HEAD
-=======
     'Django<1.10',
->>>>>>> f1341153
 ]
 
 tests_require = [
